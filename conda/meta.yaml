package:
  name: cadquery
  version:  {{ environ.get('PACKAGE_VERSION') }}

source:
  path: ..

build:
  string: {{ 'py'+environ.get('PYTHON_VERSION')}}
  script: python setup.py install --single-version-externally-managed --record=record.txt

requirements:
  build:
    - python {{ environ.get('PYTHON_VERSION') }}
    - setuptools
  run:
    - python {{ environ.get('PYTHON_VERSION') }}
    - ocp 7.4
    - pyparsing 2.*
<<<<<<< HEAD
    - ezdxf
=======
    - ipython 6.5.*
>>>>>>> 8da0571f
    
test:
  requires:
    - pytest	
  source_files:
    - tests/
  commands:
    - pytest -v

about:
  summary: CadQuery - scripted CAD based on OCCT<|MERGE_RESOLUTION|>--- conflicted
+++ resolved
@@ -17,11 +17,8 @@
     - python {{ environ.get('PYTHON_VERSION') }}
     - ocp 7.4
     - pyparsing 2.*
-<<<<<<< HEAD
     - ezdxf
-=======
     - ipython 6.5.*
->>>>>>> 8da0571f
     
 test:
   requires:
