--- conflicted
+++ resolved
@@ -7,15 +7,9 @@
                     gp_Trsf, gp_Pln, gp_GTrsf, gp_Pnt2d, gp_Dir2d)
 
 # collection of pints (used for spline construction)
-<<<<<<< HEAD
-from OCC.Core.TColgp import TColgp_Array1OfPnt
+from OCC.Core.TColgp import TColgp_HArray1OfPnt
 from OCC.Core.BRepAdaptor import BRepAdaptor_Curve, BRepAdaptor_Surface
 from OCC.Core.BRepBuilderAPI import (BRepBuilderAPI_MakeVertex,
-=======
-from OCC.TColgp import TColgp_HArray1OfPnt
-from OCC.BRepAdaptor import BRepAdaptor_Curve, BRepAdaptor_Surface
-from OCC.BRepBuilderAPI import (BRepBuilderAPI_MakeVertex,
->>>>>>> 61a99f75
                                 BRepBuilderAPI_MakeEdge,
                                 BRepBuilderAPI_MakeFace,
                                 BRepBuilderAPI_MakePolygon,
@@ -58,15 +52,9 @@
                         TopoDS_Compound,
                         TopoDS_Builder)
 
-<<<<<<< HEAD
 from OCC.Core.GC import GC_MakeArcOfCircle  # geometry construction
 from OCC.Core.GCE2d import GCE2d_MakeSegment
-from OCC.Core.GeomAPI import (GeomAPI_PointsToBSpline,
-=======
-from OCC.GC import GC_MakeArcOfCircle  # geometry construction
-from OCC.GCE2d import GCE2d_MakeSegment
-from OCC.GeomAPI import (GeomAPI_Interpolate,
->>>>>>> 61a99f75
+from OCC.Core.GeomAPI import (GeomAPI_Interpolate,
                          GeomAPI_ProjectPointOnSurf)
 
 from OCC.Core.BRepFill import brepfill_Shell, brepfill_Face
